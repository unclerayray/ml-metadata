--- conflicted
+++ resolved
@@ -161,11 +161,8 @@
     srcs = ["benchmark.cc"],
     hdrs = ["benchmark.h"],
     deps = [
-<<<<<<< HEAD
         ":fill_context_edges_workload",
         ":fill_nodes_workload",
-=======
->>>>>>> 4b85adb5
         ":fill_types_workload",
         ":workload",
         "@com_google_absl//absl/memory",
